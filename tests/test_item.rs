#![feature(rustc_private)]

extern crate aster;
extern crate syntax;

use syntax::abi::Abi;
use syntax::ast;
use syntax::codemap::{DUMMY_SP, Spanned, respan};
use syntax::parse::token;
use syntax::print::pprust;
use syntax::ptr::P;

use aster::AstBuilder;
use aster::ident::ToIdent;

#[test]
fn test_fn() {
    let builder = AstBuilder::new();

    let block = builder.block()
        .stmt().let_id("x").isize(1)
        .stmt().let_id("y").isize(2)
        .expr().add().id("x").id("y");

    let fn_ = builder.item().fn_("foo")
        .return_().isize()
        .build(block.clone());

    assert_eq!(
        fn_,
        P(ast::Item {
            ident: builder.id("foo"),
            attrs: vec![],
            id: ast::DUMMY_NODE_ID,
            node: ast::ItemFn(
                builder.fn_decl().return_().isize(),
                ast::Unsafety::Normal,
                Abi::Rust,
                builder.generics().build(),
                block
            ),
            vis: ast::Inherited,
            span: DUMMY_SP,
        })
    );
}

#[test]
fn test_generic_fn() {
    let builder = AstBuilder::new();

    let block = builder.block()
        .stmt().let_id("x").isize(1)
        .stmt().let_id("y").isize(2)
        .expr().add().id("x").id("y");

    let fn_ = builder.item().fn_("foo")
        .return_().isize()
        .generics()
            .lifetime("'a").build()
            .lifetime("'b").bound("'a").build()
            .ty_param("T").build()
            .build()
        .build(block.clone());

    assert_eq!(
        fn_,
        P(ast::Item {
            ident: builder.id("foo"),
            attrs: vec![],
            id: ast::DUMMY_NODE_ID,
            node: ast::ItemFn(
                builder.fn_decl().return_().isize(),
                ast::Unsafety::Normal,
                Abi::Rust,
                builder.generics()
                    .lifetime("'a").build()
                    .lifetime("'b").bound("'a").build()
                    .ty_param("T").build()
                    .build(),
                block
            ),
            vis: ast::Inherited,
            span: DUMMY_SP,
        })
    );
}

#[test]
fn test_empty_struct() {
    let builder = AstBuilder::new();
    let struct_ = builder.item().struct_("Struct").build();

    assert_eq!(
        struct_,
        P(ast::Item {
            ident: builder.id("Struct"),
            attrs: vec![],
            id: ast::DUMMY_NODE_ID,
            node: ast::ItemStruct(
                builder.struct_def().build(),
                builder.generics().build(),
            ),
            vis: ast::Inherited,
            span: DUMMY_SP,
        })
    );
}

#[test]
fn test_struct() {
    let builder = AstBuilder::new();
    let struct_ = builder.item().struct_("Struct")
        .field("x").ty().isize()
        .field("y").ty().isize()
        .build();

    assert_eq!(
        struct_,
        P(ast::Item {
            ident: builder.id("Struct"),
            attrs: vec![],
            id: ast::DUMMY_NODE_ID,
            node: ast::ItemStruct(
                builder.struct_def()
                    .field("x").ty().isize()
                    .field("y").ty().isize()
                    .build(),
                builder.generics().build(),
            ),
            vis: ast::Inherited,
            span: DUMMY_SP,
        })
    );
}

#[test]
fn test_struct_with_fields() {
    let builder = AstBuilder::new();
    let struct_ = builder.item().struct_("Struct")
        .field("x").ty().isize()
        .field("y").ty().isize()
        .build();

    let struct_2 = builder.item().struct_("Struct")
        .with_fields(
            vec!["x","y"].iter()
                .map(|f| builder.field(f).ty().isize())
                )
        .build();

    assert_eq!(
        struct_,
        struct_2
    );
}

#[test]
fn test_tuple_struct() {
    let builder = AstBuilder::new();
    let struct_ = builder.item().tuple_struct("Struct")
        .ty().isize()
        .ty().isize()
        .build();

    assert_eq!(
        struct_,
        P(ast::Item {
            ident: builder.id("Struct"),
            attrs: vec![],
            id: ast::DUMMY_NODE_ID,
            node: ast::ItemStruct(
                P(ast::StructDef {
                    fields: vec![
                        Spanned {
                            span: DUMMY_SP,
                            node: ast::StructField_ {
                                kind: ast::UnnamedField(
                                    ast::Inherited,
                                ),
                                id: ast::DUMMY_NODE_ID,
                                ty: builder.ty().isize(),
                                attrs: vec![],
                            },
                        },
                        Spanned {
                            span: DUMMY_SP,
                            node: ast::StructField_ {
                                kind: ast::UnnamedField(
                                    ast::Inherited,
                                ),
                                id: ast::DUMMY_NODE_ID,
                                ty: builder.ty().isize(),
                                attrs: vec![],
                            },
                        },
                    ],
                    ctor_id: Some(ast::DUMMY_NODE_ID),
                }),
                builder.generics().build(),
            ),
            vis: ast::Inherited,
            span: DUMMY_SP,
        })
    );
}

#[test]
fn test_empty_enum() {
    let builder = AstBuilder::new();
    let enum_= builder.item().enum_("Enum").build();

    assert_eq!(
        enum_,
        P(ast::Item {
            ident: builder.id("Enum"),
            attrs: vec![],
            id: ast::DUMMY_NODE_ID,
            node: ast::ItemEnum(
                ast::EnumDef {
                    variants: vec![],
                },
                builder.generics().build(),
            ),
            vis: ast::Inherited,
            span: DUMMY_SP,
        })
    );
}

#[test]
fn test_enum() {
    let builder = AstBuilder::new();
    let enum_= builder.item().enum_("Enum")
        .id("A")
        .tuple("B").build()
        .tuple("C")
            .ty().isize()
            .build()
        .tuple("D")
            .ty().isize()
            .ty().isize()
            .build()
        .struct_("E")
            .field("a").ty().isize()
            .build()
        .struct_("F")
            .field("a").ty().isize()
            .field("b").ty().isize()
            .build()
        .build();

    assert_eq!(
        enum_,
        P(ast::Item {
            ident: builder.id("Enum"),
            attrs: vec![],
            id: ast::DUMMY_NODE_ID,
            node: ast::ItemEnum(
                ast::EnumDef {
                    variants: vec![
                        builder.variant("A").tuple().build(),
                        builder.variant("B").tuple().build(),
                        builder.variant("C").tuple()
                            .ty().isize()
                            .build(),
                        builder.variant("D").tuple()
                            .ty().isize()
                            .ty().isize()
                            .build(),
                        builder.variant("E").struct_()
                            .field("a").ty().isize()
                            .build(),
                        builder.variant("F").struct_()
                            .field("a").ty().isize()
                            .field("b").ty().isize()
                            .build(),
                    ],
                },
                builder.generics().build(),
            ),
            vis: ast::Inherited,
            span: DUMMY_SP,
        })
    );
}

#[test]
fn test_use() {
    fn check(item: P<ast::Item>, view_path: ast::ViewPath_) {
        assert_eq!(
            item,
            P(ast::Item {
                ident: token::special_idents::invalid,
                attrs: vec![],
                id: ast::DUMMY_NODE_ID,
                node: ast::ItemUse(
                    P(respan(DUMMY_SP, view_path))
                ),
                vis: ast::Inherited,
                span: DUMMY_SP,
            })
        );
    }

    let builder = AstBuilder::new();

    let item = builder.item().use_()
        .ids(&["std", "vec", "Vec"]).build()
        .build();

    check(
        item,
        ast::ViewPathSimple(
            "Vec".to_ident(),
            builder.path().ids(&["std", "vec", "Vec"]).build()
        )
    );

    let item = builder.item().use_()
        .ids(&["std", "vec", "Vec"]).build()
        .as_("MyVec");

    check(
        item,
        ast::ViewPathSimple(
            "MyVec".to_ident(),
            builder.path().ids(&["std", "vec", "Vec"]).build()
        )
    );

    let item = builder.item().use_()
        .ids(&["std", "vec"]).build()
        .glob();

    check(
        item,
        ast::ViewPathGlob(
            builder.path().ids(&["std", "vec"]).build()
        )
    );

    let item = builder.item().use_()
        .ids(&["std", "vec"]).build()
        .list()
        .build();

    check(
        item,
        ast::ViewPathList(
            builder.path().ids(&["std", "vec"]).build(),
            vec![],
        )
    );

    let item = builder.item().use_()
        .ids(&["std", "vec"]).build()
        .list()
        .self_()
        .id("Vec")
        .id("IntoIter")
        .build();

    check(
        item,
        ast::ViewPathList(
            builder.path().ids(&["std", "vec"]).build(),
            vec![
                respan(DUMMY_SP, ast::PathListMod {
                    id: ast::DUMMY_NODE_ID,
                }),
                respan(DUMMY_SP, ast::PathListIdent {
                    name: "Vec".to_ident(),
                    id: ast::DUMMY_NODE_ID,
                }),
                respan(DUMMY_SP, ast::PathListIdent {
                    name: "IntoIter".to_ident(),
                    id: ast::DUMMY_NODE_ID,
                }),
            ],
        )
    );
}

#[test]
fn test_attr() {
    let builder = AstBuilder::new();
    let struct_ = builder.item()
        .attr().doc("/// doc string")
        .struct_("Struct")
        .field("x").ty().isize()
        .field("y").ty().isize()
        .build();

    assert_eq!(
        struct_,
        P(ast::Item {
            ident: builder.id("Struct"),
            attrs: vec![
                respan(
                    DUMMY_SP,
                    ast::Attribute_ {
                        id: ast::AttrId(0),
                        style: ast::AttrOuter,
                        value: P(respan(
                            DUMMY_SP,
                            ast::MetaNameValue(
                                builder.interned_string("doc"),
                                (*builder.lit().str("/// doc string")).clone(),
                            ),
                        )),
                        is_sugared_doc: true,
                    }
                ),
            ],
            id: ast::DUMMY_NODE_ID,
            node: ast::ItemStruct(
                builder.struct_def()
                    .field("x").ty().isize()
                    .field("y").ty().isize()
                    .build(),
                builder.generics().build(),
            ),
            vis: ast::Inherited,
            span: DUMMY_SP,
        })
    );
}

#[test]
<<<<<<< HEAD
fn test_extern_crate() {
    use aster::name::ToName;

    let builder = AstBuilder::new();
    let item = builder.item()
        .extern_crate("aster")
        .build();

    assert_eq!(
        item,
        P(ast::Item {
            ident: builder.id("aster"),
            attrs: vec![],
            id: ast::DUMMY_NODE_ID,
            node: ast::ItemExternCrate(None),
            vis: ast::Inherited,
            span: DUMMY_SP,
        })
    );

    let item = builder.item()
        .extern_crate("aster")
        .with_name("aster1".to_name());

    assert_eq!(
        item,
        P(ast::Item {
            ident: builder.id("aster"),
            attrs: vec![],
            id: ast::DUMMY_NODE_ID,
            node: ast::ItemExternCrate(Some("aster1".to_name())),
=======
fn test_ty() {
    let builder = AstBuilder::new();
    let enum_= builder.item().ty_("MyT")
        .ty().isize();

    assert_eq!(
        enum_,
        P(ast::Item {
            ident: builder.id("MyT"),
            id: ast::DUMMY_NODE_ID,
            attrs: vec![],
            node: ast::ItemTy(
                builder.ty().isize(),
                builder.generics().build(),
            ),
>>>>>>> f257e18d
            vis: ast::Inherited,
            span: DUMMY_SP,
        })
    );
<<<<<<< HEAD
}

#[test]
fn test_mac() {
    let builder = AstBuilder::new();
    let mac = builder.item().mac()
        .path().id("my_macro").build()
        .expr().str("abc")
        .expr().id(",")
        .expr().build_add(builder.expr().u32(0), builder.expr().u32(1))
        .build();

    assert_eq!(
        &pprust::item_to_string(&mac)[..],
        "my_macro! (\"abc\" , 0u32 + 1u32);"
        );

    let mac = builder.item().mac()
        .path().id("my_macro").build()
        .with_args(
            vec![
                builder.expr().str("abc"),
                builder.expr().id(","),
                builder.expr().build_add(builder.expr().u32(0), builder.expr().u32(1))
                ]
            )
        .build();

    assert_eq!(
        &pprust::item_to_string(&mac)[..],
        "my_macro! (\"abc\" , 0u32 + 1u32);"
        );
=======
>>>>>>> f257e18d
}<|MERGE_RESOLUTION|>--- conflicted
+++ resolved
@@ -428,7 +428,6 @@
 }
 
 #[test]
-<<<<<<< HEAD
 fn test_extern_crate() {
     use aster::name::ToName;
 
@@ -460,28 +459,10 @@
             attrs: vec![],
             id: ast::DUMMY_NODE_ID,
             node: ast::ItemExternCrate(Some("aster1".to_name())),
-=======
-fn test_ty() {
-    let builder = AstBuilder::new();
-    let enum_= builder.item().ty_("MyT")
-        .ty().isize();
-
-    assert_eq!(
-        enum_,
-        P(ast::Item {
-            ident: builder.id("MyT"),
-            id: ast::DUMMY_NODE_ID,
-            attrs: vec![],
-            node: ast::ItemTy(
-                builder.ty().isize(),
-                builder.generics().build(),
-            ),
->>>>>>> f257e18d
-            vis: ast::Inherited,
-            span: DUMMY_SP,
-        })
-    );
-<<<<<<< HEAD
+            vis: ast::Inherited,
+            span: DUMMY_SP,
+        })
+    );
 }
 
 #[test]
@@ -514,6 +495,26 @@
         &pprust::item_to_string(&mac)[..],
         "my_macro! (\"abc\" , 0u32 + 1u32);"
         );
-=======
->>>>>>> f257e18d
+}
+
+#[test]
+fn test_ty() {
+    let builder = AstBuilder::new();
+    let enum_= builder.item().ty_("MyT")
+        .ty().isize();
+
+    assert_eq!(
+        enum_,
+        P(ast::Item {
+            ident: builder.id("MyT"),
+            id: ast::DUMMY_NODE_ID,
+            attrs: vec![],
+            node: ast::ItemTy(
+                builder.ty().isize(),
+                builder.generics().build(),
+            ),
+            vis: ast::Inherited,
+            span: DUMMY_SP,
+        })
+    );
 }