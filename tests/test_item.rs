#![feature(rustc_private)]

extern crate aster;
extern crate syntax;

use syntax::abi::Abi;
use syntax::ast;
use syntax::codemap::{DUMMY_SP, Spanned, respan};
use syntax::parse::token;
use syntax::print::pprust;
use syntax::ptr::P;

use aster::AstBuilder;
use aster::ident::ToIdent;

#[test]
fn test_fn() {
    let builder = AstBuilder::new();

    let block = builder.block()
        .stmt().let_id("x").isize(1)
        .stmt().let_id("y").isize(2)
        .expr().add().id("x").id("y");

    let fn_ = builder.item().fn_("foo")
        .return_().isize()
        .build(block.clone());

    assert_eq!(
        fn_,
        P(ast::Item {
            ident: builder.id("foo"),
            attrs: vec![],
            id: ast::DUMMY_NODE_ID,
            node: ast::ItemFn(
                builder.fn_decl().return_().isize(),
                ast::Unsafety::Normal,
                Abi::Rust,
                builder.generics().build(),
                block
            ),
            vis: ast::Inherited,
            span: DUMMY_SP,
        })
    );
}

#[test]
fn test_generic_fn() {
    let builder = AstBuilder::new();

    let block = builder.block()
        .stmt().let_id("x").isize(1)
        .stmt().let_id("y").isize(2)
        .expr().add().id("x").id("y");

    let fn_ = builder.item().fn_("foo")
        .return_().isize()
        .generics()
            .lifetime("'a").build()
            .lifetime("'b").bound("'a").build()
            .ty_param("T").build()
            .build()
        .build(block.clone());

    assert_eq!(
        fn_,
        P(ast::Item {
            ident: builder.id("foo"),
            attrs: vec![],
            id: ast::DUMMY_NODE_ID,
            node: ast::ItemFn(
                builder.fn_decl().return_().isize(),
                ast::Unsafety::Normal,
                Abi::Rust,
                builder.generics()
                    .lifetime("'a").build()
                    .lifetime("'b").bound("'a").build()
                    .ty_param("T").build()
                    .build(),
                block
            ),
            vis: ast::Inherited,
            span: DUMMY_SP,
        })
    );
}

#[test]
fn test_empty_struct() {
    let builder = AstBuilder::new();
    let struct_ = builder.item().struct_("Struct").build();

    assert_eq!(
        struct_,
        P(ast::Item {
            ident: builder.id("Struct"),
            attrs: vec![],
            id: ast::DUMMY_NODE_ID,
            node: ast::ItemStruct(
                builder.struct_def().build(),
                builder.generics().build(),
            ),
            vis: ast::Inherited,
            span: DUMMY_SP,
        })
    );
}

#[test]
fn test_struct() {
    let builder = AstBuilder::new();
    let struct_ = builder.item().struct_("Struct")
        .field("x").ty().isize()
        .field("y").ty().isize()
        .build();

    assert_eq!(
        struct_,
        P(ast::Item {
            ident: builder.id("Struct"),
            attrs: vec![],
            id: ast::DUMMY_NODE_ID,
            node: ast::ItemStruct(
                builder.struct_def()
                    .field("x").ty().isize()
                    .field("y").ty().isize()
                    .build(),
                builder.generics().build(),
            ),
            vis: ast::Inherited,
            span: DUMMY_SP,
        })
    );
}

#[test]
fn test_struct_with_fields() {
    let builder = AstBuilder::new();
    let struct_ = builder.item().struct_("Struct")
        .field("x").ty().isize()
        .field("y").ty().isize()
        .build();

    let struct_2 = builder.item().struct_("Struct")
        .with_fields(
            vec!["x","y"].iter()
                .map(|f| builder.field(f).ty().isize())
                )
        .build();

    assert_eq!(
        struct_,
        struct_2
    );
}

#[test]
fn test_tuple_struct() {
    let builder = AstBuilder::new();
    let struct_ = builder.item().tuple_struct("Struct")
        .ty().isize()
        .ty().isize()
        .build();

    assert_eq!(
        struct_,
        P(ast::Item {
            ident: builder.id("Struct"),
            attrs: vec![],
            id: ast::DUMMY_NODE_ID,
            node: ast::ItemStruct(
                P(ast::StructDef {
                    fields: vec![
                        Spanned {
                            span: DUMMY_SP,
                            node: ast::StructField_ {
                                kind: ast::UnnamedField(
                                    ast::Inherited,
                                ),
                                id: ast::DUMMY_NODE_ID,
                                ty: builder.ty().isize(),
                                attrs: vec![],
                            },
                        },
                        Spanned {
                            span: DUMMY_SP,
                            node: ast::StructField_ {
                                kind: ast::UnnamedField(
                                    ast::Inherited,
                                ),
                                id: ast::DUMMY_NODE_ID,
                                ty: builder.ty().isize(),
                                attrs: vec![],
                            },
                        },
                    ],
                    ctor_id: Some(ast::DUMMY_NODE_ID),
                }),
                builder.generics().build(),
            ),
            vis: ast::Inherited,
            span: DUMMY_SP,
        })
    );
}

#[test]
fn test_empty_enum() {
    let builder = AstBuilder::new();
    let enum_= builder.item().enum_("Enum").build();

    assert_eq!(
        enum_,
        P(ast::Item {
            ident: builder.id("Enum"),
            attrs: vec![],
            id: ast::DUMMY_NODE_ID,
            node: ast::ItemEnum(
                ast::EnumDef {
                    variants: vec![],
                },
                builder.generics().build(),
            ),
            vis: ast::Inherited,
            span: DUMMY_SP,
        })
    );
}

#[test]
fn test_enum() {
    let builder = AstBuilder::new();
    let enum_= builder.item().enum_("Enum")
        .id("A")
        .tuple("B").build()
        .tuple("C")
            .ty().isize()
            .build()
        .tuple("D")
            .ty().isize()
            .ty().isize()
            .build()
        .struct_("E")
            .field("a").ty().isize()
            .build()
        .struct_("F")
            .field("a").ty().isize()
            .field("b").ty().isize()
            .build()
        .build();

    assert_eq!(
        enum_,
        P(ast::Item {
            ident: builder.id("Enum"),
            attrs: vec![],
            id: ast::DUMMY_NODE_ID,
            node: ast::ItemEnum(
                ast::EnumDef {
                    variants: vec![
                        builder.variant("A").tuple().build(),
                        builder.variant("B").tuple().build(),
                        builder.variant("C").tuple()
                            .ty().isize()
                            .build(),
                        builder.variant("D").tuple()
                            .ty().isize()
                            .ty().isize()
                            .build(),
                        builder.variant("E").struct_()
                            .field("a").ty().isize()
                            .build(),
                        builder.variant("F").struct_()
                            .field("a").ty().isize()
                            .field("b").ty().isize()
                            .build(),
                    ],
                },
                builder.generics().build(),
            ),
            vis: ast::Inherited,
            span: DUMMY_SP,
        })
    );
}

#[test]
fn test_use() {
    fn check(item: P<ast::Item>, view_path: ast::ViewPath_) {
        assert_eq!(
            item,
            P(ast::Item {
                ident: token::special_idents::invalid,
                attrs: vec![],
                id: ast::DUMMY_NODE_ID,
                node: ast::ItemUse(
                    P(respan(DUMMY_SP, view_path))
                ),
                vis: ast::Inherited,
                span: DUMMY_SP,
            })
        );
    }

    let builder = AstBuilder::new();

    let item = builder.item().use_()
        .ids(&["std", "vec", "Vec"]).build()
        .build();

    check(
        item,
        ast::ViewPathSimple(
            "Vec".to_ident(),
            builder.path().ids(&["std", "vec", "Vec"]).build()
        )
    );

    let item = builder.item().use_()
        .ids(&["std", "vec", "Vec"]).build()
        .as_("MyVec");

    check(
        item,
        ast::ViewPathSimple(
            "MyVec".to_ident(),
            builder.path().ids(&["std", "vec", "Vec"]).build()
        )
    );

    let item = builder.item().use_()
        .ids(&["std", "vec"]).build()
        .glob();

    check(
        item,
        ast::ViewPathGlob(
            builder.path().ids(&["std", "vec"]).build()
        )
    );

    let item = builder.item().use_()
        .ids(&["std", "vec"]).build()
        .list()
        .build();

    check(
        item,
        ast::ViewPathList(
            builder.path().ids(&["std", "vec"]).build(),
            vec![],
        )
    );

    let item = builder.item().use_()
        .ids(&["std", "vec"]).build()
        .list()
        .self_()
        .id("Vec")
        .id("IntoIter")
        .build();

    check(
        item,
        ast::ViewPathList(
            builder.path().ids(&["std", "vec"]).build(),
            vec![
                respan(DUMMY_SP, ast::PathListMod {
                    id: ast::DUMMY_NODE_ID,
                }),
                respan(DUMMY_SP, ast::PathListIdent {
                    name: "Vec".to_ident(),
                    id: ast::DUMMY_NODE_ID,
                }),
                respan(DUMMY_SP, ast::PathListIdent {
                    name: "IntoIter".to_ident(),
                    id: ast::DUMMY_NODE_ID,
                }),
            ],
        )
    );
}

#[test]
fn test_attr() {
    let builder = AstBuilder::new();
    let struct_ = builder.item()
        .attr().doc("/// doc string")
        .struct_("Struct")
        .field("x").ty().isize()
        .field("y").ty().isize()
        .build();

    assert_eq!(
        struct_,
        P(ast::Item {
            ident: builder.id("Struct"),
            attrs: vec![
                respan(
                    DUMMY_SP,
                    ast::Attribute_ {
                        id: ast::AttrId(0),
                        style: ast::AttrOuter,
                        value: P(respan(
                            DUMMY_SP,
                            ast::MetaNameValue(
                                builder.interned_string("doc"),
                                (*builder.lit().str("/// doc string")).clone(),
                            ),
                        )),
                        is_sugared_doc: true,
                    }
                ),
            ],
            id: ast::DUMMY_NODE_ID,
            node: ast::ItemStruct(
                builder.struct_def()
                    .field("x").ty().isize()
                    .field("y").ty().isize()
                    .build(),
                builder.generics().build(),
            ),
            vis: ast::Inherited,
            span: DUMMY_SP,
        })
    );
}

#[test]
<<<<<<< HEAD
fn test_extern_crate() {
    use aster::name::ToName;

    let builder = AstBuilder::new();
    let item = builder.item()
        .extern_crate("aster")
        .build();

    assert_eq!(
        item,
        P(ast::Item {
            ident: builder.id("aster"),
            attrs: vec![],
            id: ast::DUMMY_NODE_ID,
            node: ast::ItemExternCrate(None),
            vis: ast::Inherited,
            span: DUMMY_SP,
        })
    );

    let item = builder.item()
        .extern_crate("aster")
        .with_name("aster1".to_name());

    assert_eq!(
        item,
        P(ast::Item {
            ident: builder.id("aster"),
            attrs: vec![],
            id: ast::DUMMY_NODE_ID,
            node: ast::ItemExternCrate(Some("aster1".to_name())),
            vis: ast::Inherited,
            span: DUMMY_SP,
        })
    );
=======
fn test_mac() {
    let builder = AstBuilder::new();
    let mac = builder.item().mac()
        .path().id("my_macro").build()
        .expr().str("abc")
        .expr().id(",")
        .expr().build_add(builder.expr().u32(0), builder.expr().u32(1))
        .build();

    assert_eq!(
        &pprust::item_to_string(&mac)[..],
        "my_macro! (\"abc\" , 0u32 + 1u32);"
        );

    let mac = builder.item().mac()
        .path().id("my_macro").build()
        .with_args(
            vec![
                builder.expr().str("abc"),
                builder.expr().id(","),
                builder.expr().build_add(builder.expr().u32(0), builder.expr().u32(1))
                ]
            )
        .build();

    assert_eq!(
        &pprust::item_to_string(&mac)[..],
        "my_macro! (\"abc\" , 0u32 + 1u32);"
        );
>>>>>>> f60f1e5d
}<|MERGE_RESOLUTION|>--- conflicted
+++ resolved
@@ -428,7 +428,6 @@
 }
 
 #[test]
-<<<<<<< HEAD
 fn test_extern_crate() {
     use aster::name::ToName;
 
@@ -464,7 +463,9 @@
             span: DUMMY_SP,
         })
     );
-=======
+}
+
+#[test]
 fn test_mac() {
     let builder = AstBuilder::new();
     let mac = builder.item().mac()
@@ -494,5 +495,4 @@
         &pprust::item_to_string(&mac)[..],
         "my_macro! (\"abc\" , 0u32 + 1u32);"
         );
->>>>>>> f60f1e5d
 }